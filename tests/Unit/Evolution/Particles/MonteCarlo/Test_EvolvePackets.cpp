// Distributed under the MIT License.
// See LICENSE.txt for details.

#include "DataStructures/DataVector.hpp"
#include "DataStructures/Tensor/Tensor.hpp"
#include "Evolution/Particles/MonteCarlo/EvolvePackets.hpp"
#include "Evolution/Particles/MonteCarlo/Packet.hpp"
#include "Evolution/Particles/MonteCarlo/TemplatedLocalFunctions.hpp"
#include "Framework/TestHelpers.hpp"
#include "Framework/TestingFramework.hpp"
#include "NumericalAlgorithms/Spectral/Mesh.hpp"
#include "Parallel/Printf/Printf.hpp"
#include "PointwiseFunctions/AnalyticSolutions/GeneralRelativity/KerrSchild.hpp"
#include "PointwiseFunctions/GeneralRelativity/Tags.hpp"
#include "PointwiseFunctions/Hydro/Units.hpp"

using hydro::units::nuclear::proton_mass;

namespace {

void test_evolve_minkowski() {
  const Mesh<3> mesh(2, Spectral::Basis::FiniteDifference,
                     Spectral::Quadrature::CellCentered);

  MAKE_GENERATOR(generator);

  const size_t dv_size = 8;
  DataVector zero_dv(dv_size, 0.0);
  // Minkowslo metric
  Scalar<DataVector> lapse{DataVector(dv_size, 1.0)};
  Scalar<DataVector> lorentz_factor{
      DataVector{1.0, 1.0, 1.0, 1.0, 1.0, 1.0, 1.0, 1.0}};

  tnsr::II<DataVector, 3, Frame::Inertial> inv_spatial_metric =
      make_with_value<tnsr::II<DataVector, 3, Frame::Inertial>>(lapse, 0.0);
  inv_spatial_metric.get(0, 0) = 1.0;
  inv_spatial_metric.get(1, 1) = 1.0;
  inv_spatial_metric.get(2, 2) = 1.0;
  tnsr::ii<DataVector, 3, Frame::Inertial> spatial_metric =
      make_with_value<tnsr::ii<DataVector, 3, Frame::Inertial>>(lapse, 0.0);
  spatial_metric.get(0, 0) = 1.0;
  spatial_metric.get(1, 1) = 1.0;
  spatial_metric.get(2, 2) = 1.0;

  tnsr::I<DataVector, 3, Frame::Inertial> shift =
      make_with_value<tnsr::I<DataVector, 3, Frame::Inertial>>(lapse, 0.0);
  tnsr::i<DataVector, 3, Frame::Inertial> lower_spatial_four_velocity =
      make_with_value<tnsr::i<DataVector, 3, Frame::Inertial>>(lapse, 0.0);
  tnsr::i<DataVector, 3, Frame::Inertial> d_lapse =
      make_with_value<tnsr::i<DataVector, 3, Frame::Inertial>>(lapse, 0.0);
  tnsr::iJ<DataVector, 3, Frame::Inertial> d_shift =
      make_with_value<tnsr::iJ<DataVector, 3, Frame::Inertial>>(lapse, 0.0);
  tnsr::iJJ<DataVector, 3, Frame::Inertial> d_inv_spatial_metric =
      make_with_value<tnsr::iJJ<DataVector, 3, Frame::Inertial>>(lapse, 0.0);

  // Mesh velocity set to std::null for now
  const std::optional<tnsr::I<DataVector, 3, Frame::Inertial>> mesh_velocity =
      std::nullopt;

  // Jacobian set to identity for now
  InverseJacobian<DataVector, 4, Frame::Inertial, Frame::Fluid>
      inverse_jacobian_inertial_to_fluid = make_with_value<
          InverseJacobian<DataVector, 4, Frame::Inertial, Frame::Fluid>>(lapse,
                                                                         0.0);
  inverse_jacobian_inertial_to_fluid.get(0, 0) = 1.0;
  inverse_jacobian_inertial_to_fluid.get(1, 1) = 1.0;
  inverse_jacobian_inertial_to_fluid.get(2, 2) = 1.0;
  inverse_jacobian_inertial_to_fluid.get(3, 3) = 1.0;
  Jacobian<DataVector, 4, Frame::Inertial, Frame::Fluid>
      jacobian_inertial_to_fluid = make_with_value<
          Jacobian<DataVector, 4, Frame::Inertial, Frame::Fluid>>(lapse, 0.0);
  jacobian_inertial_to_fluid.get(0, 0) = 1.0;
  jacobian_inertial_to_fluid.get(1, 1) = 1.0;
  jacobian_inertial_to_fluid.get(2, 2) = 1.0;
  jacobian_inertial_to_fluid.get(3, 3) = 1.0;

  // Logical to inertial inverse jacobian, also identity for now
  InverseJacobian<DataVector, 3, Frame::ElementLogical, Frame::Inertial>
      inverse_jacobian =
          make_with_value<InverseJacobian<DataVector, 3, Frame::ElementLogical,
                                          Frame::Inertial>>(lapse, 0.0);
  inverse_jacobian.get(0, 0) = 1.0;
  inverse_jacobian.get(1, 1) = 1.0;
  inverse_jacobian.get(2, 2) = 1.0;

  // Coordinates
  tnsr::I<DataVector, 3, Frame::ElementLogical> mesh_coordinates =
      make_with_value<tnsr::I<DataVector, 3, Frame::ElementLogical>>(lapse,
                                                                     0.0);
  mesh_coordinates.get(0) =
      DataVector{-0.5, 0.5, -0.5, 0.5, -0.5, 0.5, -0.5, 0.5};
  mesh_coordinates.get(1) =
      DataVector{-0.5, -0.5, 0.5, 0.5, -0.5, -0.5, 0.5, 0.5};
  mesh_coordinates.get(2) =
      DataVector{-0.5, -0.5, -0.5, -0.5, 0.5, 0.5, 0.5, 0.5};
  tnsr::I<DataVector, 3, Frame::Inertial> inertial_coordinates =
      make_with_value<tnsr::I<DataVector, 3, Frame::Inertial>>(lapse, 0.0);
  inertial_coordinates.get(0) =
      DataVector{-0.5, 0.5, -0.5, 0.5, -0.5, 0.5, -0.5, 0.5};
  inertial_coordinates.get(1) =
      DataVector{-0.5, -0.5, 0.5, 0.5, -0.5, -0.5, 0.5, 0.5};
  inertial_coordinates.get(2) =
      DataVector{-0.5, -0.5, -0.5, -0.5, 0.5, 0.5, 0.5, 0.5};

  Particles::MonteCarlo::Packet packet(1, 1.0, 0, 0.0, -0.75, -1.0, -1.0, 1.0,
                                       1.0, 0.0, 0.0);

  packet.renormalize_momentum(inv_spatial_metric, lapse);
  CHECK(packet.momentum_upper_t == 1.0);

  const std::array<double, 2> energy_at_bin_center = {2.0, 5.0};
  std::array<std::array<DataVector, 2>, 2> absorption_opacity = {
      std::array<DataVector, 2>{{zero_dv, zero_dv}},
      std::array<DataVector, 2>{{zero_dv, zero_dv}}};
  std::array<std::array<DataVector, 2>, 2> scattering_opacity = {
      std::array<DataVector, 2>{{zero_dv, zero_dv}},
      std::array<DataVector, 2>{{zero_dv, zero_dv}}};

  // Set non-zero value that should never lead
  // to interaction, to get non-zero interaction terms
  // (the choices made for the minimum value of the
  //  random number setting the time to next interaction
  //  guarantees that for such low opacities, interactions
  //  will not happen).
  gsl::at(gsl::at(absorption_opacity, 1), 0) = 1.e-60;
  gsl::at(gsl::at(scattering_opacity, 1), 0) = 1.e-59;

  Scalar<DataVector> coupling_tilde_tau =
      make_with_value<Scalar<DataVector>>(zero_dv, 0.0);
  Scalar<DataVector> coupling_rho_ye =
      make_with_value<Scalar<DataVector>>(zero_dv, 0.0);
  tnsr::i<DataVector, 3, Frame::Inertial> coupling_tilde_s =
      make_with_value<tnsr::i<DataVector, 3, Frame::Inertial>>(zero_dv, 0.0);

  std::vector<Particles::MonteCarlo::Packet> packets{packet};
  Particles::MonteCarlo::TemplatedLocalFunctions<2, 2> MonteCarloStruct;
  MonteCarloStruct.evolve_packets(
      &packets, &generator, &coupling_tilde_tau, &coupling_tilde_s,
      &coupling_rho_ye, 1.5, mesh, mesh_coordinates, inertial_coordinates,
      absorption_opacity, scattering_opacity, energy_at_bin_center,
      lorentz_factor, lower_spatial_four_velocity, lapse, shift,
      d_lapse, d_shift, d_inv_spatial_metric,
      spatial_metric, inv_spatial_metric, mesh_velocity,
      inverse_jacobian, jacobian_inertial_to_fluid,
      inverse_jacobian_inertial_to_fluid);
  CHECK(packets[0].species == 1);
  CHECK(packets[0].coordinates.get(0) == 0.75);
  CHECK(packets[0].coordinates.get(1) == -1.0);
  CHECK(packets[0].coordinates.get(2) == -1.0);
  CHECK(packets[0].momentum.get(0) == 1.0);
  CHECK(packets[0].momentum.get(1) == 0.0);
  CHECK(packets[0].momentum.get(2) == 0.0);
  CHECK(packets[0].time == 1.5);
  CHECK(packets[0].index_of_closest_grid_point == 1);
  // Check coupling terms against analytical expectations
  // Note that the packet spends dt = 1.0 in cell 0 and
  // dt=0.5 in cell 1 (due to the use of partial time steps)
  CHECK(fabs(get(coupling_tilde_tau)[0] - 1.0e-60) < 1.5e-75);
  CHECK(fabs(coupling_tilde_s.get(0)[0] - 1.1e-59) < 1.65e-74);
  CHECK(coupling_tilde_s.get(1)[0] == 0.0);
  CHECK(coupling_tilde_s.get(2)[0] == 0.0);
<<<<<<< HEAD
  CHECK(fabs(get(coupling_rho_ye)[0] + proton_mass * 1.0e-60) < 1.e-72);
  CHECK(fabs(get(coupling_tilde_tau)[1] - 5.0e-61) < 1.5e-75);
  CHECK(fabs(coupling_tilde_s.get(0)[1] - 5.5e-60) < 1.65e-74);
  CHECK(coupling_tilde_s.get(1)[1] == 0.0);
  CHECK(coupling_tilde_s.get(2)[1] == 0.0);
  CHECK(fabs(get(coupling_rho_ye)[1] + proton_mass * 5.0e-61) < 1.e-72);
=======
  CHECK(fabs(get(coupling_rho_ye)[0] + proton_mass*1.5e-60) < 1.e-72);
}

tnsr::I<DataVector, 3, Frame::ElementLogical> spatial_coords_logical(
    const Mesh<3>& mesh) {
  const DataVector used_for_size(mesh.number_of_grid_points());
  auto x = make_with_value<tnsr::I<DataVector, 3, Frame::ElementLogical>>(
      used_for_size, 0.0);
  const Index<3>& extents = mesh.extents();
  Index<3> cur_extents{0,0,0};
  for (cur_extents[0]=0 ; cur_extents[0] < extents[0]; cur_extents[0]++) {
    for (cur_extents[1]=0; cur_extents[1] < extents[1]; cur_extents[1]++) {
      for (cur_extents[2]=0; cur_extents[2] < extents[2]; cur_extents[2]++) {
        const size_t storage_index = mesh.storage_index(cur_extents);
        x.get(0)[storage_index] =
            -1.0 + 2.0 * static_cast<double>(cur_extents[0] + 0.5) /
                       static_cast<double>(extents[0]);
        x.get(1)[storage_index] =
            -1.0 + 2.0 * static_cast<double>(cur_extents[1] + 0.5) /
                       static_cast<double>(extents[1]);
        x.get(2)[storage_index] =
            -1.0 + 2.0 * static_cast<double>(cur_extents[2] + 0.5) /
                       static_cast<double>(extents[2]);
      }
    }
  }
  return x;
}
tnsr::I<DataVector, 3, Frame::Inertial> spatial_coords_inertial(
    tnsr::I<DataVector, 3, Frame::ElementLogical> logical_coords) {
  auto x = make_with_value<tnsr::I<DataVector, 3, Frame::Inertial>>(
      logical_coords.get(0), 0.0);
  x.get(0) = logical_coords.get(0) + 6.0;
  x.get(1) = logical_coords.get(1);
  x.get(2) = logical_coords.get(2);
  return x;
}
// Function to calculate p_phi
double calculate_p_phi(const Particles::MonteCarlo::Packet& packet) {
  return -packet.momentum.get(0) * packet.coordinates.get(1) +
         packet.momentum.get(1) * (packet.coordinates.get(0) + 6.0);
}

void test_evolve_kerr() {
  MAKE_GENERATOR(generator);

  // Parameters for KerrSchild solution
  const double mass = 1.01;
  const std::array<double, 3> spin{{0.0, 0.0, 0.0}};
  const std::array<double, 3> center{{0.0, 0.0, 0.0}};
  const double t = 1.3;
  // Evaluate solution
  gr::Solutions::KerrSchild solution(mass, spin, center);

  // Set domain and coordintes
  const size_t mesh_size_1d = 15;
  const Mesh<3> mesh(mesh_size_1d, Spectral::Basis::FiniteDifference,
                     Spectral::Quadrature::CellCentered);
  const DataVector zero_dv(mesh.number_of_grid_points(),0.0);
  const auto mesh_coordinates = spatial_coords_logical(mesh);
  const auto inertial_coordinates = spatial_coords_inertial(mesh_coordinates);
  // Mesh velocity set to std::null for now
  const std::optional<tnsr::I<DataVector, 3, Frame::Inertial>> mesh_velocity =
      std::nullopt;

  // Compute metric quantities
  const auto vars = solution.variables(
      inertial_coordinates, t,
      typename gr::Solutions::KerrSchild::tags<DataVector, Frame::Inertial>{});
  const auto& lapse = get<gr::Tags::Lapse<DataVector>>(vars);
  const auto& deriv_lapse = get<typename gr::Solutions::KerrSchild::DerivLapse<
      DataVector, Frame::Inertial>>(vars);
  const auto& shift =
      get<gr::Tags::Shift<DataVector, 3, Frame::Inertial>>(vars);
  const auto& deriv_shift = get<typename gr::Solutions::KerrSchild::DerivShift<
      DataVector, Frame::Inertial>>(vars);
  const auto& spatial_metric =
      get<gr::Tags::SpatialMetric<DataVector, 3, Frame::Inertial>>(vars);
  const auto& inverse_spatial_metric =
      get<gr::Tags::InverseSpatialMetric<DataVector, 3, Frame::Inertial>>(vars);
  const auto& deriv_spatial_metric =
      get<typename gr::Solutions::KerrSchild::DerivSpatialMetric<
          DataVector, Frame::Inertial>>(vars);

  tnsr::iJJ<DataVector, 3, Frame::Inertial> deriv_inverse_spatial_metric =
      make_with_value<tnsr::iJJ<DataVector, 3, Frame::Inertial>>(lapse, 0.0);
  for (size_t i = 0; i < 3; i++) {
    for (size_t j = i; j < 3; j++) {
      for (size_t k = 0; k < 3; k++) {
        for (size_t l = 0; l < 3; l++) {
          for (size_t m = 0; m < 3; m++) {
            deriv_inverse_spatial_metric.get(k, i, j) -=
                inverse_spatial_metric.get(i, l) *
                inverse_spatial_metric.get(j, m) *
                deriv_spatial_metric.get(k, l, m);
          }
        }
      }
    }
  }

  // Fluid quantities
  Scalar<DataVector> lorentz_factor =
      make_with_value<Scalar<DataVector>>(lapse, 1.0);
  tnsr::i<DataVector, 3, Frame::Inertial> lower_spatial_four_velocity =
      make_with_value<tnsr::i<DataVector, 3, Frame::Inertial>>(lapse, 0.0);

  // Initialize packet on the x-axis, moving in the y-direction
  const double dx = 2.0/mesh_size_1d;
  Particles::MonteCarlo::Packet packet(0, 1.0, 5, 0.0, 0.5, 0.0, 0.0, 1.0, 0.0,
                                       1.0, 0.0);
  // Self-consistency: update index of closest point and p^t
  std::array<size_t, 3> closest_point_index_3d{0, 0, 0};
  for (size_t d = 0; d < 3; d++) {
    gsl::at(closest_point_index_3d, d) =
      std::floor((packet.coordinates[d] - mesh_coordinates.get(d)[0]) /
        (2.0/mesh_size_1d) + 0.5);
  }
  const Index<3>& extents = mesh.extents();
  packet.index_of_closest_grid_point =
      closest_point_index_3d[0] +
        extents[0] * (closest_point_index_3d[1] +
                    extents[1] * closest_point_index_3d[2]);
  packet.renormalize_momentum(inverse_spatial_metric, lapse);

  // Jacobians set to identity for now
  InverseJacobian<DataVector, 4, Frame::Inertial, Frame::Fluid>
      inverse_jacobian_inertial_to_fluid = make_with_value<
          InverseJacobian<DataVector, 4, Frame::Inertial, Frame::Fluid>>(lapse,
                                                                         0.0);
  inverse_jacobian_inertial_to_fluid.get(0, 0) = 1.0;
  inverse_jacobian_inertial_to_fluid.get(1, 1) = 1.0;
  inverse_jacobian_inertial_to_fluid.get(2, 2) = 1.0;
  inverse_jacobian_inertial_to_fluid.get(3, 3) = 1.0;
  Jacobian<DataVector, 4, Frame::Inertial, Frame::Fluid>
      jacobian_inertial_to_fluid = make_with_value<
          Jacobian<DataVector, 4, Frame::Inertial, Frame::Fluid>>(lapse, 0.0);
  jacobian_inertial_to_fluid.get(0, 0) = 1.0;
  jacobian_inertial_to_fluid.get(1, 1) = 1.0;
  jacobian_inertial_to_fluid.get(2, 2) = 1.0;
  jacobian_inertial_to_fluid.get(3, 3) = 1.0;
  // Logical to inertial inverse jacobian, also identity for now
  InverseJacobian<DataVector, 3, Frame::ElementLogical, Frame::Inertial>
      inverse_jacobian =
          make_with_value<InverseJacobian<DataVector, 3, Frame::ElementLogical,
                                          Frame::Inertial>>(lapse, 0.0);
  inverse_jacobian.get(0, 0) = 1.0;
  inverse_jacobian.get(1, 1) = 1.0;
  inverse_jacobian.get(2, 2) = 1.0;

  // Interaction rates
  const std::array<double, 2> energy_at_bin_center = {2.0, 5.0};
  std::array<std::array<DataVector, 2>, 2> absorption_opacity = {
      std::array<DataVector, 2>{{zero_dv, zero_dv}},
      std::array<DataVector, 2>{{zero_dv, zero_dv}}};
  std::array<std::array<DataVector, 2>, 2> scattering_opacity = {
      std::array<DataVector, 2>{{zero_dv, zero_dv}},
      std::array<DataVector, 2>{{zero_dv, zero_dv}}};

  Scalar<DataVector> coupling_tilde_tau
    = make_with_value< Scalar<DataVector> >(zero_dv, 0.0);
  Scalar<DataVector> coupling_rho_ye
    = make_with_value< Scalar<DataVector> >(zero_dv, 0.0);
  tnsr::i<DataVector, 3, Frame::Inertial> coupling_tilde_s
    = make_with_value< tnsr::i<DataVector, 3, Frame::Inertial> >(zero_dv, 0.0);

  std::vector<Particles::MonteCarlo::Packet> packets{packet};
  Particles::MonteCarlo::TemplatedLocalFunctions<2, 2> MonteCarloStruct;
  // Getting N and CFL constant
  const double cfl_constant = 0.25;
  const double final_time = 1.0;
  const double dt_step = cfl_constant *dx;
  double current_time = 0.0;

  // Store initial value
  double initial_p_phi = calculate_p_phi(packet);
  Parallel::printf("Initial p_phi: %.5f\n", initial_p_phi);

  Parallel::printf("%.5f %.5f %.5f %.5e %.2d\n", packets[0].time,
                   packets[0].coordinates.get(0), packets[0].coordinates.get(1),
                   packets[0].coordinates.get(2),
                   packets[0].index_of_closest_grid_point);
  while (current_time < final_time) {
    double dt = std::min(dt_step, final_time - current_time);
    MonteCarloStruct.evolve_packets(
        &packets, &generator, &coupling_tilde_tau, &coupling_tilde_s,
        &coupling_rho_ye, current_time + dt, mesh, mesh_coordinates,
        absorption_opacity, scattering_opacity, energy_at_bin_center,
        lorentz_factor, lower_spatial_four_velocity, lapse, shift, deriv_lapse,
        deriv_shift, deriv_inverse_spatial_metric, spatial_metric,
        inverse_spatial_metric, mesh_velocity, inverse_jacobian,
        jacobian_inertial_to_fluid, inverse_jacobian_inertial_to_fluid);
    current_time += dt;
    Parallel::printf(
        "%.5f %.5f %.5f %.5e %.2d\n", packets[0].time,
        packets[0].coordinates.get(0), packets[0].coordinates.get(1),
        packets[0].coordinates.get(2), packets[0].index_of_closest_grid_point);
    double p_phi = calculate_p_phi(packets[0]);
    const size_t c_idx = packets[0].index_of_closest_grid_point;
    Parallel::printf(
      "Closest Pt: %.5f %.5f %.5f\n", mesh_coordinates.get(0)[c_idx],
      mesh_coordinates.get(1)[c_idx], mesh_coordinates.get(2)[c_idx]);
    Parallel::printf("p_phi: %.5f\n", p_phi);
  }
  Parallel::printf("%.5f %.5f %.5f %.5e \n", packets[0].time,
                   packets[0].coordinates.get(0), packets[0].coordinates.get(1),
                   packets[0].coordinates.get(2));

  double final_p_phi = calculate_p_phi(packets[0]);
  Parallel::printf("Final p_phi: %.5f\n", final_p_phi);
}

}  // namespace

SPECTRE_TEST_CASE("Unit.Evolution.Particles.MonteCarloEvolution",
                  "[Unit][Evolution]") {
  test_evolve_minkowski();
  test_evolve_kerr();
>>>>>>> 1c935771
}<|MERGE_RESOLUTION|>--- conflicted
+++ resolved
@@ -159,15 +159,12 @@
   CHECK(fabs(coupling_tilde_s.get(0)[0] - 1.1e-59) < 1.65e-74);
   CHECK(coupling_tilde_s.get(1)[0] == 0.0);
   CHECK(coupling_tilde_s.get(2)[0] == 0.0);
-<<<<<<< HEAD
   CHECK(fabs(get(coupling_rho_ye)[0] + proton_mass * 1.0e-60) < 1.e-72);
   CHECK(fabs(get(coupling_tilde_tau)[1] - 5.0e-61) < 1.5e-75);
   CHECK(fabs(coupling_tilde_s.get(0)[1] - 5.5e-60) < 1.65e-74);
   CHECK(coupling_tilde_s.get(1)[1] == 0.0);
   CHECK(coupling_tilde_s.get(2)[1] == 0.0);
   CHECK(fabs(get(coupling_rho_ye)[1] + proton_mass * 5.0e-61) < 1.e-72);
-=======
-  CHECK(fabs(get(coupling_rho_ye)[0] + proton_mass*1.5e-60) < 1.e-72);
 }
 
 tnsr::I<DataVector, 3, Frame::ElementLogical> spatial_coords_logical(
@@ -385,5 +382,4 @@
                   "[Unit][Evolution]") {
   test_evolve_minkowski();
   test_evolve_kerr();
->>>>>>> 1c935771
 }